from datetime import datetime, timedelta

from celery.schedules import schedule
try:  # celery 3.x
    from celery.utils.timeutils import maybe_timedelta
except ImportError:  # celery 4.0
    from celery.utils.time import maybe_timedelta

from mock import patch, ANY

from basecase import RedBeatCase
from redbeat import RedBeatScheduler


class mocked_schedule(schedule):

    def __init__(self, remaining):
        self._remaining = maybe_timedelta(remaining)
        self.run_every = timedelta(seconds=1)
        self.nowfun = datetime.utcnow

    def remaining_estimate(self, last_run_at):
        return self._remaining


due_now = mocked_schedule(0)
due_next = mocked_schedule(1)


class RedBeatSchedulerTestBase(RedBeatCase):

    def setUp(self):
        super(RedBeatSchedulerTestBase, self).setUp()
        self.s = RedBeatScheduler(app=self.app)
        self.due_later = mocked_schedule(self.s.max_interval * 10)
        self.send_task = patch.object(self.s, 'send_task')
        self.send_task.start()

    def tearDown(self):
        self.send_task.stop()


class test_RedBeatScheduler_schedule(RedBeatSchedulerTestBase):

    def test_empty_schedule(self):
        self.assertEqual(self.s.schedule, {})

    def test_schedule_includes_current_and_next(self):
        due = self.create_entry(name='due', s=due_now).save()
        up_next = self.create_entry(name='up_next', s=due_next).save()
        up_next2 = self.create_entry(name='up_next2', s=due_next).save()
        later = self.create_entry(name='later', s=self.due_later).save()

        schedule = self.s.schedule

        self.assertEqual(len(schedule), 2)

        self.assertIn(due.name, schedule)
        self.assertEqual(due.key, schedule[due.name].key)

        self.assertIn(up_next.name, schedule)
        self.assertEqual(up_next.key, schedule[up_next.name].key)

        self.assertNotIn(up_next2.name, schedule)
<<<<<<< HEAD
        self.assertNotIn(later.name, schedule)


class test_RedBeatScheduler_tick(RedBeatSchedulerTestBase):

    def test_empty(self):
        with patch.object(self.s, 'send_task') as send_task:
            sleep = self.s.tick()
            self.assertFalse(send_task.called)

        self.assertEqual(sleep, self.s.max_interval)

    def test_due_next_never_run(self):
        e = self.create_entry(name='next', s=due_next).save()

        with patch.object(self.s, 'send_task') as send_task:
            sleep = self.s.tick()
            send_task.assert_called_with(e.task, e.args, e.kwargs, **self.s._maybe_due_kwargs)
            # would be more correct to
            # self.assertFalse(send_task.called)

        self.assertEqual(sleep, 1.0)

    def test_due_next_just_ran(self):
        e = self.create_entry(name='next', s=due_next)
        e.save().reschedule()

        with patch.object(self.s, 'send_task') as send_task:
            sleep = self.s.tick()
            self.assertFalse(send_task.called)
        self.assertLess(0.8, sleep)
        self.assertLess(sleep, 1.0)

    def test_due_later_never_run(self):
        self.create_entry(s=self.due_later).save()

        with patch.object(self.s, 'send_task') as send_task:
            sleep = self.s.tick()
            self.assertFalse(send_task.called)

        self.assertEqual(sleep, self.s.max_interval)

    def test_due_now_never_run(self):
        e = self.create_entry(name='now', s=due_now).save()

        with patch.object(self.s, 'send_task') as send_task:
            sleep = self.s.tick()
            send_task.assert_called_with(e.task, e.args, e.kwargs, **self.s._maybe_due_kwargs)

        self.assertEqual(sleep, 1.0)
=======
        self.assertNotIn(way_out.name, schedule)

    def test_old_static_entries_are_removed(self):
        conf = self.app.conf
        conf.CELERYBEAT_SCHEDULE = {
            'test': {
                'task': 'test',
                'schedule': mocked_schedule(42)
            }
        }
        s = self.create_scheduler()
        redis = self.app.redbeat_redis

        self.assertIn('test', s.schedule)
        self.assertIn('test', redis.smembers(conf.REDBEAT_STATICS_KEY))

        conf.CELERYBEAT_SCHEDULE = {}
        s.setup_schedule()

        self.assertNotIn('test', s.schedule)
        self.assertNotIn('test', redis.smembers(conf.REDBEAT_STATICS_KEY))
>>>>>>> 6606fcb3
<|MERGE_RESOLUTION|>--- conflicted
+++ resolved
@@ -62,7 +62,6 @@
         self.assertEqual(up_next.key, schedule[up_next.name].key)
 
         self.assertNotIn(up_next2.name, schedule)
-<<<<<<< HEAD
         self.assertNotIn(later.name, schedule)
 
 
@@ -113,8 +112,6 @@
             send_task.assert_called_with(e.task, e.args, e.kwargs, **self.s._maybe_due_kwargs)
 
         self.assertEqual(sleep, 1.0)
-=======
-        self.assertNotIn(way_out.name, schedule)
 
     def test_old_static_entries_are_removed(self):
         conf = self.app.conf
@@ -134,5 +131,4 @@
         s.setup_schedule()
 
         self.assertNotIn('test', s.schedule)
-        self.assertNotIn('test', redis.smembers(conf.REDBEAT_STATICS_KEY))
->>>>>>> 6606fcb3
+        self.assertNotIn('test', redis.smembers(conf.REDBEAT_STATICS_KEY))