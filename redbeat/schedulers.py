--- conflicted
+++ resolved
@@ -71,19 +71,12 @@
 class RedBeatSchedulerEntry(ScheduleEntry):
     _meta = None
 
-<<<<<<< HEAD
     def __init__(self, name=None, task=None, schedule=None, args=None, kwargs=None, enabled=True, **clsargs):
         super(RedBeatSchedulerEntry, self).__init__(name=name, task=task, schedule=schedule,
-=======
-    def __init__(self, name=None, task=None, schedule=None, args=None, kwargs=None,
-                 enabled=True, **clsargs):
-        super(RedBeatSchedulerEntry, self).__init__(name, task, schedule=schedule,
->>>>>>> 6606fcb3
                                                     args=args, kwargs=kwargs, **clsargs)
         self.enabled = enabled
 
     @staticmethod
-<<<<<<< HEAD
     def load_definition(key, app=None, definition=None):
         if definition is None:
             definition = redis(app).hget(key, 'definition')
@@ -122,20 +115,6 @@
 
         definition = RedBeatSchedulerEntry.decode_definition(definition)
         meta = RedBeatSchedulerEntry.decode_meta(meta)
-=======
-    def from_key(key, app=None):
-        data = redis(app).hgetall(key)
-
-        definition = json.loads(data.get('definition', '{}'), cls=RedBeatJSONDecoder)
-        if not definition:
-            raise KeyError(key)
-
-        entry = RedBeatSchedulerEntry(app=app, **definition)
-        meta = json.loads(data.get('meta', '{}'), cls=RedBeatJSONDecoder)
-        entry.last_run_at = meta.get('last_run_at')
-        entry.total_run_count = meta.get('total_run_count', 0)
-
->>>>>>> 6606fcb3
         definition.update(meta)
 
         return entry
