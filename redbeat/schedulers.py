--- conflicted
+++ resolved
@@ -43,8 +43,6 @@
     from_timestamp, to_timestamp
     )
 
-<<<<<<< HEAD
-=======
 CELERY_4_OR_GREATER = CELERY_VERSION[0] >= 4
 REDIS_3_OR_GREATER = REDIS_VERSION[0] >= 3
 
@@ -74,7 +72,6 @@
     return 1
 """
 
->>>>>>> d7f38c7b
 
 class RetryingConnection(object):
     """A proxy for the Redis connection that delegates all the calls to
