--- conflicted
+++ resolved
@@ -194,11 +194,8 @@
 
             d[entry.name] = entry
 
-<<<<<<< HEAD
         logger.debug('Processing tasks')
 
-        return d
-=======
         return d
 
     def tick(self, **kwargs):
@@ -232,5 +229,4 @@
     lock = rdb.lock(scheduler.lock_key, timeout=scheduler.lock_timeout, sleep=scheduler.max_interval)
     logger.debug('bett: Acquiring lock...')
     lock.acquire()
-    scheduler.lock = lock
->>>>>>> 69c9a514
+    scheduler.lock = lock